--- conflicted
+++ resolved
@@ -94,11 +94,7 @@
             if txt_to_find in line:
                 break
         else:
-<<<<<<< HEAD
-            assert False, (f"Could not find '{txt_to_find}' in C file, wrong pxd used")
-=======
             assert False, f"Could not find '{txt_to_find}' in C file, wrong pxd used"
->>>>>>> 6c7e63a4
     # import without adding the directory to sys.path
     suffix = sysconfig.get_config_var('EXT_SUFFIX')
 
